# SPDX-License-Identifier: Apache-2.0
# SPDX-FileCopyrightText: Copyright contributors to the vLLM project

# yapf: disable
import argparse
import copy
import dataclasses
import functools
import json
import sys
import threading
import warnings
from dataclasses import MISSING, dataclass, fields, is_dataclass
from itertools import permutations
from typing import (Annotated, Any, Callable, Dict, List, Literal, Optional,
                    Type, TypeVar, Union, cast, get_args, get_origin)

import regex as re
import torch
from pydantic import TypeAdapter, ValidationError
from typing_extensions import TypeIs, deprecated

import vllm.envs as envs
from vllm.config import (BlockSize, CacheConfig, CacheDType, CompilationConfig,
                         ConfigFormat, ConfigType, DecodingConfig,
                         DetailedTraceModules, Device, DeviceConfig,
                         DistributedExecutorBackend, GuidedDecodingBackend,
                         GuidedDecodingBackendV1, HfOverrides, KVEventsConfig,
                         KVTransferConfig, LoadConfig, LoadFormat, LoRAConfig,
                         ModelConfig, ModelDType, ModelImpl, MultiModalConfig,
                         ObservabilityConfig, ParallelConfig, PoolerConfig,
                         PrefixCachingHashAlgo, PromptAdapterConfig,
                         SchedulerConfig, SchedulerPolicy, SpeculativeConfig,
                         TaskOption, TokenizerMode, TokenizerPoolConfig,
                         VllmConfig, get_attr_docs, get_field)
from vllm.executor.executor_base import ExecutorBase
from vllm.logger import init_logger
from vllm.model_executor.layers.quantization import QuantizationMethods
from vllm.plugins import load_general_plugins
from vllm.reasoning import ReasoningParserManager
from vllm.test_utils import MODEL_WEIGHTS_S3_BUCKET, MODELS_ON_S3
from vllm.transformers_utils.utils import check_gguf_file
from vllm.usage.usage_lib import UsageContext
from vllm.utils import (STR_DUAL_CHUNK_FLASH_ATTN_VAL, FlexibleArgumentParser,
                        GiB_bytes, get_ip, is_in_ray_actor)

# yapf: enable

logger = init_logger(__name__)

# object is used to allow for special typing forms
T = TypeVar("T")
TypeHint = Union[type[Any], object]
TypeHintT = Union[type[T], object]


def parse_type(return_type: Callable[[str], T]) -> Callable[[str], T]:

    def _parse_type(val: str) -> T:
        try:
            if return_type is json.loads and not re.match("^{.*}$", val):
                return cast(T, nullable_kvs(val))
            return return_type(val)
        except ValueError as e:
            raise argparse.ArgumentTypeError(
                f"Value {val} cannot be converted to {return_type}.") from e

    return _parse_type


def optional_type(
        return_type: Callable[[str], T]) -> Callable[[str], Optional[T]]:

    def _optional_type(val: str) -> Optional[T]:
        if val == "" or val == "None":
            return None
        return parse_type(return_type)(val)

    return _optional_type


def union_dict_and_str(val: str) -> Optional[Union[str, dict[str, str]]]:
    if not re.match("^{.*}$", val):
        return str(val)
    return optional_type(json.loads)(val)


@deprecated(
    "Passing a JSON argument as a string containing comma separated key=value "
    "pairs is deprecated. This will be removed in v0.10.0. Please use a JSON "
    "string instead.")
def nullable_kvs(val: str) -> dict[str, int]:
    """Parses a string containing comma separate key [str] to value [int]
    pairs into a dictionary.

    Args:
        val: String value to be parsed.

    Returns:
        Dictionary with parsed values.
    """
    out_dict: dict[str, int] = {}
    for item in val.split(","):
        kv_parts = [part.lower().strip() for part in item.split("=")]
        if len(kv_parts) != 2:
            raise argparse.ArgumentTypeError(
                "Each item should be in the form KEY=VALUE")
        key, value = kv_parts

        try:
            parsed_value = int(value)
        except ValueError as exc:
            msg = f"Failed to parse value of item {key}={value}"
            raise argparse.ArgumentTypeError(msg) from exc

        if key in out_dict and out_dict[key] != parsed_value:
            raise argparse.ArgumentTypeError(
                f"Conflicting values specified for key: {key}")
        out_dict[key] = parsed_value

    return out_dict


def is_type(type_hint: TypeHint, type: TypeHintT) -> TypeIs[TypeHintT]:
    """Check if the type hint is a specific type."""
    return type_hint is type or get_origin(type_hint) is type


def contains_type(type_hints: set[TypeHint], type: TypeHintT) -> bool:
    """Check if the type hints contain a specific type."""
    return any(is_type(type_hint, type) for type_hint in type_hints)


def get_type(type_hints: set[TypeHint], type: TypeHintT) -> TypeHintT:
    """Get the specific type from the type hints."""
    return next((th for th in type_hints if is_type(th, type)), None)


def literal_to_kwargs(type_hints: set[TypeHint]) -> dict[str, Any]:
    """Convert Literal type hints to argparse kwargs."""
    type_hint = get_type(type_hints, Literal)
    choices = get_args(type_hint)
    choice_type = type(choices[0])
    if not all(isinstance(choice, choice_type) for choice in choices):
        raise ValueError(
            "All choices must be of the same type. "
            f"Got {choices} with types {[type(c) for c in choices]}")
    return {"type": choice_type, "choices": sorted(choices)}


def is_not_builtin(type_hint: TypeHint) -> bool:
    """Check if the class is not a built-in type."""
    return type_hint.__module__ != "builtins"


def get_type_hints(type_hint: TypeHint) -> set[TypeHint]:
    """Extract type hints from Annotated or Union type hints."""
    type_hints: set[TypeHint] = set()
    origin = get_origin(type_hint)
    args = get_args(type_hint)

    if origin is Annotated:
        type_hints.update(get_type_hints(args[0]))
    elif origin is Union:
        for arg in args:
            type_hints.update(get_type_hints(arg))
    else:
        type_hints.add(type_hint)

    return type_hints


@functools.lru_cache(maxsize=30)
def _compute_kwargs(cls: ConfigType) -> dict[str, Any]:
    cls_docs = get_attr_docs(cls)
    kwargs = {}
    for field in fields(cls):
        # Get the set of possible types for the field
        type_hints: set[TypeHint] = get_type_hints(field.type)

        # If the field is a dataclass, we can use the model_validate_json
        generator = (th for th in type_hints if is_dataclass(th))
        dataclass_cls = next(generator, None)

        # Get the default value of the field
        if field.default is not MISSING:
            default = field.default
        elif field.default_factory is not MISSING:
            default = field.default_factory()

        # Get the help text for the field
        name = field.name
        help = cls_docs[name].strip()
        # Escape % for argparse
        help = help.replace("%", "%%")

        # Initialise the kwargs dictionary for the field
        kwargs[name] = {"default": default, "help": help}

        # Set other kwargs based on the type hints
        json_tip = """\n\nShould either be a valid JSON string or JSON keys
        passed individually. For example, the following sets of arguments are
        equivalent:\n\n
        - `--json-arg '{"key1": "value1", "key2": {"key3": "value2"}}'`\n
        - `--json-arg.key1 value1 --json-arg.key2.key3 value2`\n\n"""
        if dataclass_cls is not None:

            def parse_dataclass(val: str, cls=dataclass_cls) -> Any:
                try:
                    if hasattr(cls, "from_cli"):
                        return cls.from_cli(val)
                    return TypeAdapter(cls).validate_json(val)
                except ValidationError as e:
                    raise argparse.ArgumentTypeError(repr(e)) from e

            kwargs[name]["type"] = parse_dataclass
            kwargs[name]["help"] += json_tip
        elif contains_type(type_hints, bool):
            # Creates --no-<name> and --<name> flags
            kwargs[name]["action"] = argparse.BooleanOptionalAction
        elif contains_type(type_hints, Literal):
            kwargs[name].update(literal_to_kwargs(type_hints))
        elif contains_type(type_hints, tuple):
            type_hint = get_type(type_hints, tuple)
            types = get_args(type_hint)
            tuple_type = types[0]
            assert all(t is tuple_type for t in types if t is not Ellipsis), (
                "All non-Ellipsis tuple elements must be of the same "
                f"type. Got {types}.")
            kwargs[name]["type"] = tuple_type
            kwargs[name]["nargs"] = "+" if Ellipsis in types else len(types)
        elif contains_type(type_hints, list):
            type_hint = get_type(type_hints, list)
            types = get_args(type_hint)
            assert len(types) == 1, (
                "List type must have exactly one type. Got "
                f"{type_hint} with types {types}")
            kwargs[name]["type"] = types[0]
            kwargs[name]["nargs"] = "+"
        elif contains_type(type_hints, int):
            kwargs[name]["type"] = int
            # Special case for large integers
            if name in {"max_model_len", "max_num_batched_tokens"}:
                kwargs[name]["type"] = human_readable_int
        elif contains_type(type_hints, float):
            kwargs[name]["type"] = float
        elif (contains_type(type_hints, dict)
              and (contains_type(type_hints, str)
                   or any(is_not_builtin(th) for th in type_hints))):
            kwargs[name]["type"] = union_dict_and_str
        elif contains_type(type_hints, dict):
            kwargs[name]["type"] = parse_type(json.loads)
            kwargs[name]["help"] += json_tip
        elif (contains_type(type_hints, str)
              or any(is_not_builtin(th) for th in type_hints)):
            kwargs[name]["type"] = str
        else:
            raise ValueError(
                f"Unsupported type {type_hints} for argument {name}.")

        # If the type hint was a sequence of literals, use the helper function
        # to update the type and choices
        if get_origin(kwargs[name].get("type")) is Literal:
            kwargs[name].update(literal_to_kwargs({kwargs[name]["type"]}))

        # If None is in type_hints, make the argument optional.
        # But not if it's a bool, argparse will handle this better.
        if type(None) in type_hints and not contains_type(type_hints, bool):
            kwargs[name]["type"] = optional_type(kwargs[name]["type"])
            if kwargs[name].get("choices"):
                kwargs[name]["choices"].append("None")
    return kwargs


def get_kwargs(cls: ConfigType) -> dict[str, Any]:
    """Return argparse kwargs for the given Config dataclass.

    The heavy computation is cached via functools.lru_cache, and a deep copy
    is returned so callers can mutate the dictionary without affecting the
    cached version.
    """
    return copy.deepcopy(_compute_kwargs(cls))


@dataclass
class EngineArgs:
    """Arguments for vLLM engine."""
    model: str = ModelConfig.model
    served_model_name: Optional[Union[
        str, List[str]]] = ModelConfig.served_model_name
    tokenizer: Optional[str] = ModelConfig.tokenizer
    hf_config_path: Optional[str] = ModelConfig.hf_config_path
    task: TaskOption = ModelConfig.task
    skip_tokenizer_init: bool = ModelConfig.skip_tokenizer_init
    enable_prompt_embeds: bool = ModelConfig.enable_prompt_embeds
    tokenizer_mode: TokenizerMode = ModelConfig.tokenizer_mode
    trust_remote_code: bool = ModelConfig.trust_remote_code
    allowed_local_media_path: str = ModelConfig.allowed_local_media_path
    download_dir: Optional[str] = LoadConfig.download_dir
    load_format: str = LoadConfig.load_format
    config_format: str = ModelConfig.config_format
    dtype: ModelDType = ModelConfig.dtype
    kv_cache_dtype: CacheDType = CacheConfig.cache_dtype
    seed: Optional[int] = ModelConfig.seed
    max_model_len: Optional[int] = ModelConfig.max_model_len
    cuda_graph_sizes: list[int] = get_field(SchedulerConfig,
                                            "cuda_graph_sizes")
    # Note: Specifying a custom executor backend by passing a class
    # is intended for expert use only. The API may change without
    # notice.
    distributed_executor_backend: Optional[Union[
        DistributedExecutorBackend,
        Type[ExecutorBase]]] = ParallelConfig.distributed_executor_backend
    # number of P/D disaggregation (or other disaggregation) workers
    pipeline_parallel_size: int = ParallelConfig.pipeline_parallel_size
    tensor_parallel_size: int = ParallelConfig.tensor_parallel_size
    data_parallel_size: int = ParallelConfig.data_parallel_size
    data_parallel_size_local: Optional[int] = None
    data_parallel_address: Optional[str] = None
    data_parallel_rpc_port: Optional[int] = None
    data_parallel_backend: str = ParallelConfig.data_parallel_backend
    enable_expert_parallel: bool = ParallelConfig.enable_expert_parallel
    max_parallel_loading_workers: Optional[
        int] = ParallelConfig.max_parallel_loading_workers
    block_size: Optional[BlockSize] = CacheConfig.block_size
    enable_prefix_caching: Optional[bool] = CacheConfig.enable_prefix_caching
    prefix_caching_hash_algo: PrefixCachingHashAlgo = \
        CacheConfig.prefix_caching_hash_algo
    disable_sliding_window: bool = ModelConfig.disable_sliding_window
    disable_cascade_attn: bool = ModelConfig.disable_cascade_attn
    use_v2_block_manager: bool = True
    swap_space: float = CacheConfig.swap_space
    cpu_offload_gb: float = CacheConfig.cpu_offload_gb
    gpu_memory_utilization: float = CacheConfig.gpu_memory_utilization
    max_num_batched_tokens: Optional[
        int] = SchedulerConfig.max_num_batched_tokens
    max_num_partial_prefills: int = SchedulerConfig.max_num_partial_prefills
    max_long_partial_prefills: int = SchedulerConfig.max_long_partial_prefills
    long_prefill_token_threshold: int = \
        SchedulerConfig.long_prefill_token_threshold
    max_num_seqs: Optional[int] = SchedulerConfig.max_num_seqs
    max_logprobs: int = ModelConfig.max_logprobs
    disable_log_stats: bool = False
    revision: Optional[str] = ModelConfig.revision
    code_revision: Optional[str] = ModelConfig.code_revision
    rope_scaling: dict[str, Any] = get_field(ModelConfig, "rope_scaling")
    rope_theta: Optional[float] = ModelConfig.rope_theta
    hf_token: Optional[Union[bool, str]] = ModelConfig.hf_token
    hf_overrides: HfOverrides = get_field(ModelConfig, "hf_overrides")
    tokenizer_revision: Optional[str] = ModelConfig.tokenizer_revision
    quantization: Optional[QuantizationMethods] = ModelConfig.quantization
    enforce_eager: bool = ModelConfig.enforce_eager
    max_seq_len_to_capture: int = ModelConfig.max_seq_len_to_capture
    disable_custom_all_reduce: bool = ParallelConfig.disable_custom_all_reduce
    # The following three fields are deprecated and will be removed in a future
    # release. Setting them will have no effect. Please remove them from your
    # configurations.
    tokenizer_pool_size: int = TokenizerPoolConfig.pool_size
    tokenizer_pool_type: str = TokenizerPoolConfig.pool_type
    tokenizer_pool_extra_config: dict = \
        get_field(TokenizerPoolConfig, "extra_config")
    limit_mm_per_prompt: dict[str, int] = \
        get_field(MultiModalConfig, "limit_per_prompt")
    mm_processor_kwargs: Optional[Dict[str, Any]] = \
        MultiModalConfig.mm_processor_kwargs
    disable_mm_preprocessor_cache: bool = \
        MultiModalConfig.disable_mm_preprocessor_cache
    # LoRA fields
    enable_lora: bool = False
    enable_lora_bias: bool = LoRAConfig.bias_enabled
    max_loras: int = LoRAConfig.max_loras
    max_lora_rank: int = LoRAConfig.max_lora_rank
    fully_sharded_loras: bool = LoRAConfig.fully_sharded_loras
    max_cpu_loras: Optional[int] = LoRAConfig.max_cpu_loras
    lora_dtype: Optional[Union[str, torch.dtype]] = LoRAConfig.lora_dtype
    lora_extra_vocab_size: int = LoRAConfig.lora_extra_vocab_size
    long_lora_scaling_factors: Optional[tuple[float, ...]] = \
        LoRAConfig.long_lora_scaling_factors
    # PromptAdapter fields
    enable_prompt_adapter: bool = False
    max_prompt_adapters: int = PromptAdapterConfig.max_prompt_adapters
    max_prompt_adapter_token: int = \
        PromptAdapterConfig.max_prompt_adapter_token

    device: Device = DeviceConfig.device
    num_scheduler_steps: int = SchedulerConfig.num_scheduler_steps
    multi_step_stream_outputs: bool = SchedulerConfig.multi_step_stream_outputs
    ray_workers_use_nsight: bool = ParallelConfig.ray_workers_use_nsight
    num_gpu_blocks_override: Optional[
        int] = CacheConfig.num_gpu_blocks_override
    num_lookahead_slots: int = SchedulerConfig.num_lookahead_slots
    model_loader_extra_config: dict = \
        get_field(LoadConfig, "model_loader_extra_config")
    ignore_patterns: Optional[Union[str,
                                    List[str]]] = LoadConfig.ignore_patterns
    preemption_mode: Optional[str] = SchedulerConfig.preemption_mode

    scheduler_delay_factor: float = SchedulerConfig.delay_factor
    enable_chunked_prefill: Optional[
        bool] = SchedulerConfig.enable_chunked_prefill
    disable_chunked_mm_input: bool = SchedulerConfig.disable_chunked_mm_input

    disable_hybrid_kv_cache_manager: bool = (
        SchedulerConfig.disable_hybrid_kv_cache_manager)

    guided_decoding_backend: GuidedDecodingBackend = DecodingConfig.backend
    guided_decoding_disable_fallback: bool = DecodingConfig.disable_fallback
    guided_decoding_disable_any_whitespace: bool = \
        DecodingConfig.disable_any_whitespace
    guided_decoding_disable_additional_properties: bool = \
        DecodingConfig.disable_additional_properties
    logits_processor_pattern: Optional[
        str] = ModelConfig.logits_processor_pattern

    speculative_config: Optional[Dict[str, Any]] = None

    qlora_adapter_name_or_path: Optional[str] = None
    show_hidden_metrics_for_version: Optional[str] = \
        ObservabilityConfig.show_hidden_metrics_for_version
    otlp_traces_endpoint: Optional[str] = \
        ObservabilityConfig.otlp_traces_endpoint
    collect_detailed_traces: Optional[list[DetailedTraceModules]] = \
        ObservabilityConfig.collect_detailed_traces
    disable_async_output_proc: bool = not ModelConfig.use_async_output_proc
    scheduling_policy: SchedulerPolicy = SchedulerConfig.policy
    scheduler_cls: Union[str, Type[object]] = SchedulerConfig.scheduler_cls

    override_neuron_config: dict[str, Any] = \
        get_field(ModelConfig, "override_neuron_config")
    override_pooler_config: Optional[Union[dict, PoolerConfig]] = \
        ModelConfig.override_pooler_config
    compilation_config: CompilationConfig = \
        get_field(VllmConfig, "compilation_config")
    worker_cls: str = ParallelConfig.worker_cls
    worker_extension_cls: str = ParallelConfig.worker_extension_cls

    kv_transfer_config: Optional[KVTransferConfig] = None
    kv_events_config: Optional[KVEventsConfig] = None

    generation_config: str = ModelConfig.generation_config
    enable_sleep_mode: bool = ModelConfig.enable_sleep_mode
    override_generation_config: dict[str, Any] = \
        get_field(ModelConfig, "override_generation_config")
    model_impl: str = ModelConfig.model_impl
    override_attention_dtype: str = ModelConfig.override_attention_dtype

    calculate_kv_scales: bool = CacheConfig.calculate_kv_scales

    additional_config: dict[str, Any] = \
        get_field(VllmConfig, "additional_config")
    enable_reasoning: Optional[bool] = None  # DEPRECATED
    reasoning_parser: str = DecodingConfig.reasoning_backend

    use_tqdm_on_load: bool = LoadConfig.use_tqdm_on_load
    pt_load_map_location: str = LoadConfig.pt_load_map_location

<<<<<<< HEAD
    # added args
    log_dir: str = "./logs"
    collect_experts: bool = False
=======
    enable_multimodal_encoder_data_parallel: bool = \
        ParallelConfig.enable_multimodal_encoder_data_parallel
>>>>>>> 4671ac6e

    def __post_init__(self):
        # support `EngineArgs(compilation_config={...})`
        # without having to manually construct a
        # CompilationConfig object
        if isinstance(self.compilation_config, (int, dict)):
            self.compilation_config = CompilationConfig.from_cli(
                str(self.compilation_config))
        if self.qlora_adapter_name_or_path is not None:
            warnings.warn(
                "The `qlora_adapter_name_or_path` is deprecated "
                "and will be removed in v0.10.0. ",
                DeprecationWarning,
                stacklevel=2,
            )
        # Setup plugins
        from vllm.plugins import load_general_plugins
        load_general_plugins()

    @staticmethod
    def add_cli_args(parser: FlexibleArgumentParser) -> FlexibleArgumentParser:
        """Shared CLI arguments for vLLM engine."""

        # Model arguments
        model_kwargs = get_kwargs(ModelConfig)
        model_group = parser.add_argument_group(
            title="ModelConfig",
            description=ModelConfig.__doc__,
        )
        if not ('serve' in sys.argv[1:] and '--help' in sys.argv[1:]):
            model_group.add_argument("--model", **model_kwargs["model"])
        model_group.add_argument("--task", **model_kwargs["task"])
        model_group.add_argument("--tokenizer", **model_kwargs["tokenizer"])
        model_group.add_argument("--tokenizer-mode",
                                 **model_kwargs["tokenizer_mode"])
        model_group.add_argument("--trust-remote-code",
                                 **model_kwargs["trust_remote_code"])
        model_group.add_argument("--dtype", **model_kwargs["dtype"])
        model_group.add_argument("--seed", **model_kwargs["seed"])
        model_group.add_argument("--hf-config-path",
                                 **model_kwargs["hf_config_path"])
        model_group.add_argument("--allowed-local-media-path",
                                 **model_kwargs["allowed_local_media_path"])
        model_group.add_argument("--revision", **model_kwargs["revision"])
        model_group.add_argument("--code-revision",
                                 **model_kwargs["code_revision"])
        model_group.add_argument("--rope-scaling",
                                 **model_kwargs["rope_scaling"])
        model_group.add_argument("--rope-theta", **model_kwargs["rope_theta"])
        model_group.add_argument("--tokenizer-revision",
                                 **model_kwargs["tokenizer_revision"])
        model_group.add_argument("--max-model-len",
                                 **model_kwargs["max_model_len"])
        model_group.add_argument("--quantization", "-q",
                                 **model_kwargs["quantization"])
        model_group.add_argument("--enforce-eager",
                                 **model_kwargs["enforce_eager"])
        model_group.add_argument("--max-seq-len-to-capture",
                                 **model_kwargs["max_seq_len_to_capture"])
        model_group.add_argument("--max-logprobs",
                                 **model_kwargs["max_logprobs"])
        model_group.add_argument("--disable-sliding-window",
                                 **model_kwargs["disable_sliding_window"])
        model_group.add_argument("--disable-cascade-attn",
                                 **model_kwargs["disable_cascade_attn"])
        model_group.add_argument("--skip-tokenizer-init",
                                 **model_kwargs["skip_tokenizer_init"])
        model_group.add_argument("--enable-prompt-embeds",
                                 **model_kwargs["enable_prompt_embeds"])
        model_group.add_argument("--served-model-name",
                                 **model_kwargs["served_model_name"])
        # This one is a special case because it is the
        # opposite of ModelConfig.use_async_output_proc
        model_group.add_argument(
            "--disable-async-output-proc",
            action="store_true",
            default=EngineArgs.disable_async_output_proc,
            help="Disable async output processing. This may result in "
            "lower performance.")
        model_group.add_argument("--config-format",
                                 choices=[f.value for f in ConfigFormat],
                                 **model_kwargs["config_format"])
        # This one is a special case because it can bool
        # or str. TODO: Handle this in get_kwargs
        model_group.add_argument("--hf-token",
                                 type=str,
                                 nargs="?",
                                 const=True,
                                 default=model_kwargs["hf_token"]["default"],
                                 help=model_kwargs["hf_token"]["help"])
        model_group.add_argument("--hf-overrides",
                                 **model_kwargs["hf_overrides"])
        model_group.add_argument("--override-neuron-config",
                                 **model_kwargs["override_neuron_config"])
        model_group.add_argument("--override-pooler-config",
                                 **model_kwargs["override_pooler_config"])
        model_group.add_argument("--logits-processor-pattern",
                                 **model_kwargs["logits_processor_pattern"])
        model_group.add_argument("--generation-config",
                                 **model_kwargs["generation_config"])
        model_group.add_argument("--override-generation-config",
                                 **model_kwargs["override_generation_config"])
        model_group.add_argument("--enable-sleep-mode",
                                 **model_kwargs["enable_sleep_mode"])
        model_group.add_argument("--model-impl",
                                 choices=[f.value for f in ModelImpl],
                                 **model_kwargs["model_impl"])
        model_group.add_argument("--override-attention-dtype",
                                 **model_kwargs["override_attention_dtype"])

        # Model loading arguments
        load_kwargs = get_kwargs(LoadConfig)
        load_group = parser.add_argument_group(
            title="LoadConfig",
            description=LoadConfig.__doc__,
        )
        load_group.add_argument("--load-format",
                                choices=[f.value for f in LoadFormat],
                                **load_kwargs["load_format"])
        load_group.add_argument("--download-dir",
                                **load_kwargs["download_dir"])
        load_group.add_argument("--model-loader-extra-config",
                                **load_kwargs["model_loader_extra_config"])
        load_group.add_argument("--ignore-patterns",
                                **load_kwargs["ignore_patterns"])
        load_group.add_argument("--use-tqdm-on-load",
                                **load_kwargs["use_tqdm_on_load"])
        load_group.add_argument(
            "--qlora-adapter-name-or-path",
            type=str,
            default=None,
            help="The `--qlora-adapter-name-or-path` has no effect, do not set"
            " it, and it  will be removed in v0.10.0.",
            deprecated=True,
        )
        load_group.add_argument('--pt-load-map-location',
                                **load_kwargs["pt_load_map_location"])

        # Guided decoding arguments
        guided_decoding_kwargs = get_kwargs(DecodingConfig)
        guided_decoding_group = parser.add_argument_group(
            title="DecodingConfig",
            description=DecodingConfig.__doc__,
        )
        guided_decoding_group.add_argument("--guided-decoding-backend",
                                           **guided_decoding_kwargs["backend"])
        guided_decoding_group.add_argument(
            "--guided-decoding-disable-fallback",
            **guided_decoding_kwargs["disable_fallback"])
        guided_decoding_group.add_argument(
            "--guided-decoding-disable-any-whitespace",
            **guided_decoding_kwargs["disable_any_whitespace"])
        guided_decoding_group.add_argument(
            "--guided-decoding-disable-additional-properties",
            **guided_decoding_kwargs["disable_additional_properties"])
        guided_decoding_group.add_argument(
            "--enable-reasoning",
            action=argparse.BooleanOptionalAction,
            deprecated=True,
            help="[DEPRECATED] The `--enable-reasoning` flag is deprecated as "
            "of v0.9.0. Use `--reasoning-parser` to specify the reasoning "
            "parser backend instead. This flag (`--enable-reasoning`) will be "
            "removed in v0.10.0. When `--reasoning-parser` is specified, "
            "reasoning mode is automatically enabled.")
        guided_decoding_group.add_argument(
            "--reasoning-parser",
            # This choices is a special case because it's not static
            choices=list(ReasoningParserManager.reasoning_parsers),
            **guided_decoding_kwargs["reasoning_backend"])

        # Parallel arguments
        parallel_kwargs = get_kwargs(ParallelConfig)
        parallel_group = parser.add_argument_group(
            title="ParallelConfig",
            description=ParallelConfig.__doc__,
        )
        parallel_group.add_argument(
            "--distributed-executor-backend",
            **parallel_kwargs["distributed_executor_backend"])
        parallel_group.add_argument(
            "--pipeline-parallel-size", "-pp",
            **parallel_kwargs["pipeline_parallel_size"])
        parallel_group.add_argument("--tensor-parallel-size", "-tp",
                                    **parallel_kwargs["tensor_parallel_size"])
        parallel_group.add_argument("--data-parallel-size", "-dp",
                                    **parallel_kwargs["data_parallel_size"])
        parallel_group.add_argument('--data-parallel-size-local',
                                    '-dpl',
                                    type=int,
                                    help='Number of data parallel replicas '
                                    'to run on this node.')
        parallel_group.add_argument('--data-parallel-address',
                                    '-dpa',
                                    type=str,
                                    help='Address of data parallel cluster '
                                    'head-node.')
        parallel_group.add_argument('--data-parallel-rpc-port',
                                    '-dpp',
                                    type=int,
                                    help='Port for data parallel RPC '
                                    'communication.')
        parallel_group.add_argument('--data-parallel-backend',
                                    '-dpb',
                                    type=str,
                                    default='mp',
                                    help='Backend for data parallel, either '
                                    '"mp" or "ray".')
        parallel_group.add_argument(
            "--enable-expert-parallel",
            **parallel_kwargs["enable_expert_parallel"])
        parallel_group.add_argument(
            "--max-parallel-loading-workers",
            **parallel_kwargs["max_parallel_loading_workers"])
        parallel_group.add_argument(
            "--ray-workers-use-nsight",
            **parallel_kwargs["ray_workers_use_nsight"])
        parallel_group.add_argument(
            "--disable-custom-all-reduce",
            **parallel_kwargs["disable_custom_all_reduce"])
        parallel_group.add_argument("--worker-cls",
                                    **parallel_kwargs["worker_cls"])
        parallel_group.add_argument("--worker-extension-cls",
                                    **parallel_kwargs["worker_extension_cls"])
        parallel_group.add_argument(
            "--enable-multimodal-encoder-data-parallel",
            **parallel_kwargs["enable_multimodal_encoder_data_parallel"])

        # KV cache arguments
        cache_kwargs = get_kwargs(CacheConfig)
        cache_group = parser.add_argument_group(
            title="CacheConfig",
            description=CacheConfig.__doc__,
        )
        cache_group.add_argument("--block-size", **cache_kwargs["block_size"])
        cache_group.add_argument("--gpu-memory-utilization",
                                 **cache_kwargs["gpu_memory_utilization"])
        cache_group.add_argument("--swap-space", **cache_kwargs["swap_space"])
        cache_group.add_argument("--kv-cache-dtype",
                                 **cache_kwargs["cache_dtype"])
        cache_group.add_argument("--num-gpu-blocks-override",
                                 **cache_kwargs["num_gpu_blocks_override"])
        cache_group.add_argument("--enable-prefix-caching",
                                 **cache_kwargs["enable_prefix_caching"])
        cache_group.add_argument("--prefix-caching-hash-algo",
                                 **cache_kwargs["prefix_caching_hash_algo"])
        cache_group.add_argument("--cpu-offload-gb",
                                 **cache_kwargs["cpu_offload_gb"])
        cache_group.add_argument("--calculate-kv-scales",
                                 **cache_kwargs["calculate_kv_scales"])

        # Tokenizer arguments
        tokenizer_kwargs = get_kwargs(TokenizerPoolConfig)
        tokenizer_group = parser.add_argument_group(
            title="TokenizerPoolConfig",
            description=TokenizerPoolConfig.__doc__,
        )
        tokenizer_group.add_argument("--tokenizer-pool-size",
                                     **tokenizer_kwargs["pool_size"])
        tokenizer_group.add_argument("--tokenizer-pool-type",
                                     **tokenizer_kwargs["pool_type"])
        tokenizer_group.add_argument("--tokenizer-pool-extra-config",
                                     **tokenizer_kwargs["extra_config"])

        # Multimodal related configs
        multimodal_kwargs = get_kwargs(MultiModalConfig)
        multimodal_group = parser.add_argument_group(
            title="MultiModalConfig",
            description=MultiModalConfig.__doc__,
        )
        multimodal_group.add_argument("--limit-mm-per-prompt",
                                      **multimodal_kwargs["limit_per_prompt"])
        multimodal_group.add_argument(
            "--mm-processor-kwargs",
            **multimodal_kwargs["mm_processor_kwargs"])
        multimodal_group.add_argument(
            "--disable-mm-preprocessor-cache",
            **multimodal_kwargs["disable_mm_preprocessor_cache"])

        # LoRA related configs
        lora_kwargs = get_kwargs(LoRAConfig)
        lora_group = parser.add_argument_group(
            title="LoRAConfig",
            description=LoRAConfig.__doc__,
        )
        lora_group.add_argument(
            "--enable-lora",
            action=argparse.BooleanOptionalAction,
            help="If True, enable handling of LoRA adapters.")
        lora_group.add_argument("--enable-lora-bias",
                                **lora_kwargs["bias_enabled"])
        lora_group.add_argument("--max-loras", **lora_kwargs["max_loras"])
        lora_group.add_argument("--max-lora-rank",
                                **lora_kwargs["max_lora_rank"])
        lora_group.add_argument("--lora-extra-vocab-size",
                                **lora_kwargs["lora_extra_vocab_size"])
        lora_group.add_argument(
            "--lora-dtype",
            **lora_kwargs["lora_dtype"],
        )
        lora_group.add_argument("--long-lora-scaling-factors",
                                **lora_kwargs["long_lora_scaling_factors"])
        lora_group.add_argument("--max-cpu-loras",
                                **lora_kwargs["max_cpu_loras"])
        lora_group.add_argument("--fully-sharded-loras",
                                **lora_kwargs["fully_sharded_loras"])

        # PromptAdapter related configs
        prompt_adapter_kwargs = get_kwargs(PromptAdapterConfig)
        prompt_adapter_group = parser.add_argument_group(
            title="PromptAdapterConfig",
            description=PromptAdapterConfig.__doc__,
        )
        prompt_adapter_group.add_argument(
            "--enable-prompt-adapter",
            action=argparse.BooleanOptionalAction,
            help="If True, enable handling of PromptAdapters.")
        prompt_adapter_group.add_argument(
            "--max-prompt-adapters",
            **prompt_adapter_kwargs["max_prompt_adapters"])
        prompt_adapter_group.add_argument(
            "--max-prompt-adapter-token",
            **prompt_adapter_kwargs["max_prompt_adapter_token"])

        # Device arguments
        device_kwargs = get_kwargs(DeviceConfig)
        device_group = parser.add_argument_group(
            title="DeviceConfig",
            description=DeviceConfig.__doc__,
        )
        device_group.add_argument("--device",
                                  **device_kwargs["device"],
                                  deprecated=True)

        # Speculative arguments
        speculative_group = parser.add_argument_group(
            title="SpeculativeConfig",
            description=SpeculativeConfig.__doc__,
        )
        speculative_group.add_argument(
            "--speculative-config",
            type=json.loads,
            default=None,
            help="The configurations for speculative decoding. Should be a "
            "JSON string.")

        # Observability arguments
        observability_kwargs = get_kwargs(ObservabilityConfig)
        observability_group = parser.add_argument_group(
            title="ObservabilityConfig",
            description=ObservabilityConfig.__doc__,
        )
        observability_group.add_argument(
            "--show-hidden-metrics-for-version",
            **observability_kwargs["show_hidden_metrics_for_version"])
        observability_group.add_argument(
            "--otlp-traces-endpoint",
            **observability_kwargs["otlp_traces_endpoint"])
        # TODO: generalise this special case
        choices = observability_kwargs["collect_detailed_traces"]["choices"]
        metavar = f"{{{','.join(choices)}}}"
        observability_kwargs["collect_detailed_traces"]["metavar"] = metavar
        observability_kwargs["collect_detailed_traces"]["choices"] += [
            ",".join(p)
            for p in permutations(get_args(DetailedTraceModules), r=2)
        ]
        observability_group.add_argument(
            "--collect-detailed-traces",
            **observability_kwargs["collect_detailed_traces"])

        # Scheduler arguments
        scheduler_kwargs = get_kwargs(SchedulerConfig)
        scheduler_group = parser.add_argument_group(
            title="SchedulerConfig",
            description=SchedulerConfig.__doc__,
        )
        scheduler_group.add_argument(
            "--max-num-batched-tokens",
            **scheduler_kwargs["max_num_batched_tokens"])
        scheduler_group.add_argument("--max-num-seqs",
                                     **scheduler_kwargs["max_num_seqs"])
        scheduler_group.add_argument(
            "--max-num-partial-prefills",
            **scheduler_kwargs["max_num_partial_prefills"])
        scheduler_group.add_argument(
            "--max-long-partial-prefills",
            **scheduler_kwargs["max_long_partial_prefills"])
        scheduler_group.add_argument('--cuda-graph-sizes',
                                     **scheduler_kwargs["cuda_graph_sizes"])
        scheduler_group.add_argument(
            "--long-prefill-token-threshold",
            **scheduler_kwargs["long_prefill_token_threshold"])
        scheduler_group.add_argument("--num-lookahead-slots",
                                     **scheduler_kwargs["num_lookahead_slots"])
        scheduler_group.add_argument("--scheduler-delay-factor",
                                     **scheduler_kwargs["delay_factor"])
        scheduler_group.add_argument("--preemption-mode",
                                     **scheduler_kwargs["preemption_mode"])
        scheduler_group.add_argument("--num-scheduler-steps",
                                     **scheduler_kwargs["num_scheduler_steps"])
        scheduler_group.add_argument(
            "--multi-step-stream-outputs",
            **scheduler_kwargs["multi_step_stream_outputs"])
        scheduler_group.add_argument("--scheduling-policy",
                                     **scheduler_kwargs["policy"])
        scheduler_group.add_argument(
            "--enable-chunked-prefill",
            **scheduler_kwargs["enable_chunked_prefill"])
        scheduler_group.add_argument(
            "--disable-chunked-mm-input",
            **scheduler_kwargs["disable_chunked_mm_input"])
        scheduler_group.add_argument("--scheduler-cls",
                                     **scheduler_kwargs["scheduler_cls"])
        scheduler_group.add_argument(
            "--disable-hybrid-kv-cache-manager",
            **scheduler_kwargs["disable_hybrid_kv_cache_manager"])

        # vLLM arguments
        vllm_kwargs = get_kwargs(VllmConfig)
        vllm_group = parser.add_argument_group(
            title="VllmConfig",
            description=VllmConfig.__doc__,
        )
        vllm_group.add_argument("--kv-transfer-config",
                                **vllm_kwargs["kv_transfer_config"])
        vllm_group.add_argument('--kv-events-config',
                                **vllm_kwargs["kv_events_config"])
        vllm_group.add_argument("--compilation-config", "-O",
                                **vllm_kwargs["compilation_config"])
        vllm_group.add_argument("--additional-config",
                                **vllm_kwargs["additional_config"])

        # Other arguments
        parser.add_argument('--use-v2-block-manager',
                            action='store_true',
                            default=True,
                            deprecated=True,
                            help='[DEPRECATED] block manager v1 has been '
                            'removed and SelfAttnBlockSpaceManager (i.e. '
                            'block manager v2) is now the default. '
                            'Setting this flag to True or False'
                            ' has no effect on vLLM behavior.')
        parser.add_argument('--disable-log-stats',
                            action='store_true',
                            help='Disable logging statistics.')
        # added arguments
        parser.add_argument("--log-dir", default='./logs')
        parser.add_argument('--collect-experts',
                            action='store_true',
                            default=False,
                            help='Collect expert IDs at each layer.')

        return parser

    @classmethod
    def from_cli_args(cls, args: argparse.Namespace):
        # Get the list of attributes of this dataclass.
        attrs = [attr.name for attr in dataclasses.fields(cls)]
        # Set the attributes from the parsed arguments.
        engine_args = cls(**{attr: getattr(args, attr) for attr in attrs})
        return engine_args

    def create_model_config(self) -> ModelConfig:
        # gguf file needs a specific model loader and doesn't use hf_repo
        if check_gguf_file(self.model):
            self.quantization = self.load_format = "gguf"

        # NOTE: This is to allow model loading from S3 in CI
        if (not isinstance(self, AsyncEngineArgs) and envs.VLLM_CI_USE_S3
                and self.model in MODELS_ON_S3
                and self.load_format == LoadFormat.AUTO):  # noqa: E501
            self.model = f"{MODEL_WEIGHTS_S3_BUCKET}/{self.model}"
            self.load_format = LoadFormat.RUNAI_STREAMER

        return ModelConfig(
            model=self.model,
            hf_config_path=self.hf_config_path,
            task=self.task,
            tokenizer=self.tokenizer,
            tokenizer_mode=self.tokenizer_mode,
            trust_remote_code=self.trust_remote_code,
            allowed_local_media_path=self.allowed_local_media_path,
            dtype=self.dtype,
            seed=self.seed,
            revision=self.revision,
            code_revision=self.code_revision,
            rope_scaling=self.rope_scaling,
            rope_theta=self.rope_theta,
            hf_token=self.hf_token,
            hf_overrides=self.hf_overrides,
            tokenizer_revision=self.tokenizer_revision,
            max_model_len=self.max_model_len,
            quantization=self.quantization,
            enforce_eager=self.enforce_eager,
            max_seq_len_to_capture=self.max_seq_len_to_capture,
            max_logprobs=self.max_logprobs,
            disable_sliding_window=self.disable_sliding_window,
            disable_cascade_attn=self.disable_cascade_attn,
            skip_tokenizer_init=self.skip_tokenizer_init,
            enable_prompt_embeds=self.enable_prompt_embeds,
            served_model_name=self.served_model_name,
            limit_mm_per_prompt=self.limit_mm_per_prompt,
            use_async_output_proc=not self.disable_async_output_proc,
            config_format=self.config_format,
            mm_processor_kwargs=self.mm_processor_kwargs,
            disable_mm_preprocessor_cache=self.disable_mm_preprocessor_cache,
            override_neuron_config=self.override_neuron_config,
            override_pooler_config=self.override_pooler_config,
            logits_processor_pattern=self.logits_processor_pattern,
            generation_config=self.generation_config,
            override_generation_config=self.override_generation_config,
            enable_sleep_mode=self.enable_sleep_mode,
            model_impl=self.model_impl,
            override_attention_dtype=self.override_attention_dtype,
        )

    def create_load_config(self) -> LoadConfig:

        if self.quantization == "bitsandbytes":
            self.load_format = "bitsandbytes"

        return LoadConfig(
            load_format=self.load_format,
            download_dir=self.download_dir,
            model_loader_extra_config=self.model_loader_extra_config,
            ignore_patterns=self.ignore_patterns,
            use_tqdm_on_load=self.use_tqdm_on_load,
            pt_load_map_location=self.pt_load_map_location,
        )

    def create_speculative_config(
        self,
        target_model_config: ModelConfig,
        target_parallel_config: ParallelConfig,
        enable_chunked_prefill: bool,
        disable_log_stats: bool,
    ) -> Optional["SpeculativeConfig"]:
        """Initializes and returns a SpeculativeConfig object based on
        `speculative_config`.

        This function utilizes `speculative_config` to create a
        SpeculativeConfig object. The `speculative_config` can either be
        provided as a JSON string input via CLI arguments or directly as a
        dictionary from the engine.
        """
        if self.speculative_config is None:
            return None

        # Note(Shangming): These parameters are not obtained from the cli arg
        # '--speculative-config' and must be passed in when creating the engine
        # config.
        self.speculative_config.update({
            "target_model_config": target_model_config,
            "target_parallel_config": target_parallel_config,
            "enable_chunked_prefill": enable_chunked_prefill,
            "disable_log_stats": disable_log_stats,
        })
        speculative_config = SpeculativeConfig.from_dict(
            self.speculative_config)

        return speculative_config

    def create_engine_config(
        self,
        usage_context: Optional[UsageContext] = None,
    ) -> VllmConfig:
        """
        Create the VllmConfig.

        NOTE: for autoselection of V0 vs V1 engine, we need to
        create the ModelConfig first, since ModelConfig's attrs
        (e.g. the model arch) are needed to make the decision.

        This function set VLLM_USE_V1=X if VLLM_USE_V1 is
        unspecified by the user.

        If VLLM_USE_V1 is specified by the user but the VllmConfig
        is incompatible, we raise an error.
        """
        from vllm.platforms import current_platform
        current_platform.pre_register_and_update()

        device_config = DeviceConfig(
            device=cast(Device, current_platform.device_type))
        model_config = self.create_model_config()

        # * If VLLM_USE_V1 is unset, we enable V1 for "supported features"
        #   and fall back to V0 for experimental or unsupported features.
        # * If VLLM_USE_V1=1, we enable V1 for supported + experimental
        #   features and raise error for unsupported features.
        # * If VLLM_USE_V1=0, we disable V1.
        use_v1 = False
        try_v1 = envs.VLLM_USE_V1 or not envs.is_set("VLLM_USE_V1")
        if try_v1 and self._is_v1_supported_oracle(model_config):
            use_v1 = True

        # If user explicitly set VLLM_USE_V1, sanity check we respect it.
        if envs.is_set("VLLM_USE_V1"):
            assert use_v1 == envs.VLLM_USE_V1
        # Otherwise, set the VLLM_USE_V1 variable globally.
        else:
            envs.set_vllm_use_v1(use_v1)

        # Set default arguments for V0 or V1 Engine.
        if use_v1:
            self._set_default_args_v1(usage_context, model_config)
        else:
            self._set_default_args_v0(model_config)

        assert self.enable_chunked_prefill is not None

        if envs.VLLM_ATTENTION_BACKEND in [STR_DUAL_CHUNK_FLASH_ATTN_VAL]:
            assert self.enforce_eager, (
                "Cuda graph is not supported with DualChunkFlashAttention. "
                "To run the model in eager mode, set 'enforce_eager=True' "
                "or use '--enforce-eager' in the CLI.")
            assert current_platform.is_cuda(), (
                "DualChunkFlashAttention is only supported on CUDA platform.")
            assert not use_v1, (
                "DualChunkFlashAttention is not supported on V1 engine. "
                "To run the model in V0 engine, try set 'VLLM_USE_V1=0'")

        cache_config = CacheConfig(
            block_size=self.block_size,
            gpu_memory_utilization=self.gpu_memory_utilization,
            swap_space=self.swap_space,
            cache_dtype=self.kv_cache_dtype,
            is_attention_free=model_config.is_attention_free,
            num_gpu_blocks_override=self.num_gpu_blocks_override,
            sliding_window=model_config.get_sliding_window(),
            enable_prefix_caching=self.enable_prefix_caching,
            prefix_caching_hash_algo=self.prefix_caching_hash_algo,
            cpu_offload_gb=self.cpu_offload_gb,
            calculate_kv_scales=self.calculate_kv_scales,
        )

        # Get the current placement group if Ray is initialized and
        # we are in a Ray actor. If so, then the placement group will be
        # passed to spawned processes.
        placement_group = None
        if is_in_ray_actor():
            import ray

            # This call initializes Ray automatically if it is not initialized,
            # but we should not do this here.
            placement_group = ray.util.get_current_placement_group()

        # Local DP size defaults to global DP size if not set.
        data_parallel_size_local = self.data_parallel_size if (
            self.data_parallel_size_local
            is None) else self.data_parallel_size_local

        # DP address, used in multi-node case for torch distributed group
        # and ZMQ sockets.
        if self.data_parallel_address is None:
            if self.data_parallel_backend == "ray":
                host_ip = get_ip()
                logger.info(
                    "Using host IP %s as ray-based data parallel address",
                    host_ip)
                data_parallel_address = host_ip
            else:
                assert self.data_parallel_backend == "mp", (
                    "data_parallel_backend can only be ray or mp, got %s",
                    self.data_parallel_backend)
                data_parallel_address = ParallelConfig.data_parallel_master_ip
        else:
            data_parallel_address = self.data_parallel_address

        # This port is only used when there are remote data parallel engines,
        # otherwise the local IPC transport is used.
        data_parallel_rpc_port = self.data_parallel_rpc_port if (
            self.data_parallel_rpc_port
            is not None) else ParallelConfig.data_parallel_rpc_port

        data_parallel_backend = self.data_parallel_backend

        parallel_config = ParallelConfig(
            pipeline_parallel_size=self.pipeline_parallel_size,
            tensor_parallel_size=self.tensor_parallel_size,
            data_parallel_size=self.data_parallel_size,
            data_parallel_size_local=data_parallel_size_local,
            data_parallel_master_ip=data_parallel_address,
            data_parallel_rpc_port=data_parallel_rpc_port,
            data_parallel_backend=data_parallel_backend,
            enable_expert_parallel=self.enable_expert_parallel,
            max_parallel_loading_workers=self.max_parallel_loading_workers,
            disable_custom_all_reduce=self.disable_custom_all_reduce,
            ray_workers_use_nsight=self.ray_workers_use_nsight,
            placement_group=placement_group,
            distributed_executor_backend=self.distributed_executor_backend,
            worker_cls=self.worker_cls,
            worker_extension_cls=self.worker_extension_cls,
            enable_multimodal_encoder_data_parallel=self.
            enable_multimodal_encoder_data_parallel,
        )

        speculative_config = self.create_speculative_config(
            target_model_config=model_config,
            target_parallel_config=parallel_config,
            enable_chunked_prefill=self.enable_chunked_prefill,
            disable_log_stats=self.disable_log_stats,
        )

        # Reminder: Please update docs/features/compatibility_matrix.md
        # If the feature combo become valid
        if self.num_scheduler_steps > 1:
            if speculative_config is not None:
                raise ValueError("Speculative decoding is not supported with "
                                 "multi-step (--num-scheduler-steps > 1)")
            if self.enable_chunked_prefill and self.pipeline_parallel_size > 1:
                raise ValueError("Multi-Step Chunked-Prefill is not supported "
                                 "for pipeline-parallel-size > 1")
            from vllm.platforms import current_platform
            if current_platform.is_cpu():
                logger.warning("Multi-Step (--num-scheduler-steps > 1) is "
                               "currently not supported for CPUs and has been "
                               "disabled.")
                self.num_scheduler_steps = 1

        # make sure num_lookahead_slots is set the higher value depending on
        # if we are using speculative decoding or multi-step
        num_lookahead_slots = max(self.num_lookahead_slots,
                                  self.num_scheduler_steps - 1)
        num_lookahead_slots = num_lookahead_slots \
            if speculative_config is None \
            else speculative_config.num_lookahead_slots

        scheduler_config = SchedulerConfig(
            runner_type=model_config.runner_type,
            max_num_batched_tokens=self.max_num_batched_tokens,
            max_num_seqs=self.max_num_seqs,
            max_model_len=model_config.max_model_len,
            cuda_graph_sizes=self.cuda_graph_sizes,
            num_lookahead_slots=num_lookahead_slots,
            delay_factor=self.scheduler_delay_factor,
            enable_chunked_prefill=self.enable_chunked_prefill,
            disable_chunked_mm_input=self.disable_chunked_mm_input,
            is_multimodal_model=model_config.is_multimodal_model,
            preemption_mode=self.preemption_mode,
            num_scheduler_steps=self.num_scheduler_steps,
            multi_step_stream_outputs=self.multi_step_stream_outputs,
            send_delta_data=(envs.VLLM_USE_RAY_SPMD_WORKER
                             and parallel_config.use_ray),
            policy=self.scheduling_policy,
            scheduler_cls=self.scheduler_cls,
            max_num_partial_prefills=self.max_num_partial_prefills,
            max_long_partial_prefills=self.max_long_partial_prefills,
            long_prefill_token_threshold=self.long_prefill_token_threshold,
            disable_hybrid_kv_cache_manager=self.
            disable_hybrid_kv_cache_manager,
        )

        lora_config = LoRAConfig(
            bias_enabled=self.enable_lora_bias,
            max_lora_rank=self.max_lora_rank,
            max_loras=self.max_loras,
            fully_sharded_loras=self.fully_sharded_loras,
            lora_extra_vocab_size=self.lora_extra_vocab_size,
            long_lora_scaling_factors=self.long_lora_scaling_factors,
            lora_dtype=self.lora_dtype,
            max_cpu_loras=self.max_cpu_loras if self.max_cpu_loras
            and self.max_cpu_loras > 0 else None) if self.enable_lora else None

        # bitsandbytes pre-quantized model need a specific model loader
        if model_config.quantization == "bitsandbytes":
            self.quantization = self.load_format = "bitsandbytes"

        load_config = self.create_load_config()

        prompt_adapter_config = PromptAdapterConfig(
            max_prompt_adapters=self.max_prompt_adapters,
            max_prompt_adapter_token=self.max_prompt_adapter_token) \
                                        if self.enable_prompt_adapter else None

        decoding_config = DecodingConfig(
            backend=self.guided_decoding_backend,
            disable_fallback=self.guided_decoding_disable_fallback,
            disable_any_whitespace=self.guided_decoding_disable_any_whitespace,
            disable_additional_properties=\
                self.guided_decoding_disable_additional_properties,
            reasoning_backend=self.reasoning_parser
        )

        observability_config = ObservabilityConfig(
            show_hidden_metrics_for_version=self.
            show_hidden_metrics_for_version,
            otlp_traces_endpoint=self.otlp_traces_endpoint,
            collect_detailed_traces=self.collect_detailed_traces,
        )

        config = VllmConfig(
            model_config=model_config,
            cache_config=cache_config,
            parallel_config=parallel_config,
            scheduler_config=scheduler_config,
            device_config=device_config,
            lora_config=lora_config,
            speculative_config=speculative_config,
            load_config=load_config,
            decoding_config=decoding_config,
            observability_config=observability_config,
            prompt_adapter_config=prompt_adapter_config,
            compilation_config=self.compilation_config,
            kv_transfer_config=self.kv_transfer_config,
            kv_events_config=self.kv_events_config,
            additional_config=self.additional_config,
            log_dir=self.log_dir,
            collect_experts=self.collect_experts,
        )

        return config

    def _is_v1_supported_oracle(self, model_config: ModelConfig) -> bool:
        """Oracle for whether to use V0 or V1 Engine by default."""

        #############################################################
        # Unsupported Feature Flags on V1.

        if self.load_format == LoadFormat.SHARDED_STATE.value:
            _raise_or_fallback(
                feature_name=f"--load_format {self.load_format}",
                recommend_to_remove=False)
            return False

        if (self.logits_processor_pattern
                != EngineArgs.logits_processor_pattern):
            _raise_or_fallback(feature_name="--logits-processor-pattern",
                               recommend_to_remove=False)
            return False

        if self.preemption_mode != SchedulerConfig.preemption_mode:
            _raise_or_fallback(feature_name="--preemption-mode",
                               recommend_to_remove=True)
            return False

        if (self.disable_async_output_proc
                != EngineArgs.disable_async_output_proc):
            _raise_or_fallback(feature_name="--disable-async-output-proc",
                               recommend_to_remove=True)
            return False

        if self.scheduling_policy != SchedulerConfig.policy:
            _raise_or_fallback(feature_name="--scheduling-policy",
                               recommend_to_remove=False)
            return False

        if self.num_scheduler_steps != SchedulerConfig.num_scheduler_steps:
            _raise_or_fallback(feature_name="--num-scheduler-steps",
                               recommend_to_remove=True)
            return False

        if self.scheduler_delay_factor != SchedulerConfig.delay_factor:
            _raise_or_fallback(feature_name="--scheduler-delay-factor",
                               recommend_to_remove=True)
            return False

        if self.guided_decoding_backend not in get_args(
                GuidedDecodingBackendV1):
            _raise_or_fallback(
                feature_name=
                f"--guided-decoding-backend={self.guided_decoding_backend}",
                recommend_to_remove=False)
            return False

        # Need at least Ampere for now (FA support required).
        # Skip this check if we are running on a non-GPU platform,
        # or if the device capability is not available
        # (e.g. in a Ray actor without GPUs).
        from vllm.platforms import current_platform
        if (current_platform.is_cuda()
                and current_platform.get_device_capability()
                and current_platform.get_device_capability().major < 8):
            _raise_or_fallback(feature_name="Compute Capability < 8.0",
                               recommend_to_remove=False)
            return False

        # No Fp8 KV cache so far.
        if self.kv_cache_dtype != "auto":
            fp8_attention = self.kv_cache_dtype.startswith("fp8")
            will_use_fa = (
                current_platform.is_cuda()
                and not envs.is_set("VLLM_ATTENTION_BACKEND")
            ) or envs.VLLM_ATTENTION_BACKEND == "FLASH_ATTN_VLLM_V1"
            supported = False
            if current_platform.is_rocm():
                supported = True
            elif fp8_attention and will_use_fa:
                from vllm.attention.utils.fa_utils import (
                    flash_attn_supports_fp8)
                supported = flash_attn_supports_fp8()
            if not supported:
                _raise_or_fallback(feature_name="--kv-cache-dtype",
                                   recommend_to_remove=False)
                return False

        # No Prompt Adapter so far.
        if self.enable_prompt_adapter:
            _raise_or_fallback(feature_name="--enable-prompt-adapter",
                               recommend_to_remove=False)
            return False

        # No text embedding inputs so far.
        if self.enable_prompt_embeds:
            _raise_or_fallback(feature_name="--enable-prompt-embeds",
                               recommend_to_remove=False)
            return False

        # Only Fp16 and Bf16 dtypes since we only support FA.
        V1_SUPPORTED_DTYPES = [torch.bfloat16, torch.float16]
        if model_config.dtype not in V1_SUPPORTED_DTYPES:
            _raise_or_fallback(feature_name=f"--dtype {model_config.dtype}",
                               recommend_to_remove=False)
            return False

        # No Mamba or Encoder-Decoder so far.
        if not model_config.is_v1_compatible:
            _raise_or_fallback(feature_name=model_config.architectures,
                               recommend_to_remove=False)
            return False

        # V1 mamba models are unoptimized.
        if model_config.has_inner_state and _warn_or_fallback(
                feature_name="Mamba"):
            return False

        # No Concurrent Partial Prefills so far.
        if (self.max_num_partial_prefills
                != SchedulerConfig.max_num_partial_prefills
                or self.max_long_partial_prefills
                != SchedulerConfig.max_long_partial_prefills):
            _raise_or_fallback(feature_name="Concurrent Partial Prefill",
                               recommend_to_remove=False)
            return False

        # No OTLP observability so far.
        if (self.otlp_traces_endpoint or self.collect_detailed_traces):
            _raise_or_fallback(feature_name="--otlp-traces-endpoint",
                               recommend_to_remove=False)
            return False

        # V1 supports N-gram, Medusa, and Eagle speculative decoding.
        is_ngram_enabled = False
        is_eagle_enabled = False
        is_medusa_enabled = False
        if self.speculative_config is not None:
            # This is supported but experimental (handled below).
            speculative_method = self.speculative_config.get("method")
            if speculative_method:
                if speculative_method in ("ngram", "[ngram]"):
                    is_ngram_enabled = True
                elif speculative_method == "medusa":
                    is_medusa_enabled = True
                elif speculative_method in ("eagle", "eagle3", "deepseek_mtp"):
                    is_eagle_enabled = True
            else:
                speculative_model = self.speculative_config.get("model")
                if speculative_model in ("ngram", "[ngram]"):
                    is_ngram_enabled = True
            if not (is_ngram_enabled or is_eagle_enabled or is_medusa_enabled):
                # Other speculative decoding methods are not supported yet.
                _raise_or_fallback(feature_name="Speculative Decoding",
                                   recommend_to_remove=False)
                return False

        # No XFormers so far.
        V1_BACKENDS = [
            "FLASH_ATTN_VLLM_V1",
            "FLASH_ATTN",
            "PALLAS",
            "PALLAS_VLLM_V1",
            "TRITON_ATTN_VLLM_V1",
            "TRITON_MLA",
            "CUTLASS_MLA_VLLM_V1",
            "FLASHMLA",
            "FLASHINFER",
            "FLASHINFER_VLLM_V1",
            "ROCM_AITER_MLA",
            "TORCH_SDPA_VLLM_V1",
            "FLEX_ATTENTION",
        ]
        if (envs.is_set("VLLM_ATTENTION_BACKEND")
                and envs.VLLM_ATTENTION_BACKEND not in V1_BACKENDS):
            name = f"VLLM_ATTENTION_BACKEND={envs.VLLM_ATTENTION_BACKEND}"
            _raise_or_fallback(feature_name=name, recommend_to_remove=True)
            return False

        # Platforms must decide if they can support v1 for this model
        if not current_platform.supports_v1(model_config=model_config):
            _raise_or_fallback(
                feature_name=f"device type={current_platform.device_type}",
                recommend_to_remove=False)
            return False
        #############################################################
        # Experimental Features - allow users to opt in.

        # Signal Handlers requires running in main thread.
        if (threading.current_thread() != threading.main_thread()
                and _warn_or_fallback("Engine in background thread")):
            return False

        if (self.pipeline_parallel_size > 1
                and self.distributed_executor_backend
                not in (ParallelConfig.distributed_executor_backend, "ray",
                        "mp", "external_launcher")):
            name = "Pipeline Parallelism without Ray distributed executor " \
                    "or multiprocessing executor or external launcher"
            _raise_or_fallback(feature_name=name, recommend_to_remove=False)
            return False

        # The platform may be supported on V1, but off by default for now.
        if not current_platform.default_v1(  # noqa: SIM103
                model_config=model_config) and _warn_or_fallback(
                    current_platform.device_name):
            return False

        if (current_platform.is_cpu()
                and model_config.get_sliding_window() is not None):
            _raise_or_fallback(feature_name="sliding window (CPU backend)",
                               recommend_to_remove=False)
            return False

        #############################################################

        return True

    def _set_default_args_v0(self, model_config: ModelConfig) -> None:
        """Set Default Arguments for V0 Engine."""

        max_model_len = model_config.max_model_len
        use_long_context = max_model_len > 32768
        if self.enable_chunked_prefill is None:
            # Chunked prefill not supported for Multimodal or MLA in V0.
            if model_config.is_multimodal_model or model_config.use_mla:
                self.enable_chunked_prefill = False

            # Enable chunked prefill by default for long context (> 32K)
            # models to avoid OOM errors in initial memory profiling phase.
            elif use_long_context:
                from vllm.platforms import current_platform
                is_gpu = current_platform.is_cuda()
                use_sliding_window = (model_config.get_sliding_window()
                                      is not None)
                use_spec_decode = self.speculative_config is not None

                if (is_gpu and not use_sliding_window and not use_spec_decode
                        and not self.enable_lora
                        and not self.enable_prompt_adapter
                        and model_config.runner_type != "pooling"):
                    self.enable_chunked_prefill = True
                    logger.warning(
                        "Chunked prefill is enabled by default for models "
                        "with max_model_len > 32K. Chunked prefill might "
                        "not work with some features or models. If you "
                        "encounter any issues, please disable by launching "
                        "with --enable-chunked-prefill=False.")

            if self.enable_chunked_prefill is None:
                self.enable_chunked_prefill = False

        if not self.enable_chunked_prefill and use_long_context:
            logger.warning(
                "The model has a long context length (%s). This may cause"
                "OOM during the initial memory profiling phase, or result "
                "in low performance due to small KV cache size. Consider "
                "setting --max-model-len to a smaller value.", max_model_len)
        elif (self.enable_chunked_prefill
              and model_config.runner_type == "pooling"):
            msg = "Chunked prefill is not supported for pooling models"
            raise ValueError(msg)

        # if using prefix caching, we must set a hash algo
        if self.enable_prefix_caching:
            # Disable prefix caching for multimodal models for VLLM_V0.
            if model_config.is_multimodal_model:
                logger.warning(
                    "--enable-prefix-caching is not supported for multimodal "
                    "models in V0 and has been disabled.")
                self.enable_prefix_caching = False

            # VLLM_V0 only supports builtin hash algo for prefix caching.
            if self.prefix_caching_hash_algo == "sha256":
                raise ValueError(
                    "sha256 is not supported for prefix caching in V0 engine. "
                    "Please use 'builtin'.")

        # Set max_num_seqs to 256 for VLLM_V0.
        if self.max_num_seqs is None:
            self.max_num_seqs = 256

    def _set_default_args_v1(self, usage_context: UsageContext,
                             model_config: ModelConfig) -> None:
        """Set Default Arguments for V1 Engine."""

        # V1 always uses chunked prefills and prefix caching
        # for non-pooling tasks.
        # For pooling tasks the default is False
        if model_config.runner_type != "pooling":
            self.enable_chunked_prefill = True
            if self.enable_prefix_caching is None:
                self.enable_prefix_caching = True
        else:

            pooling_type = model_config.pooler_config.pooling_type

            # TODO: when encoder models are supported we'll have to
            # check for causal attention here.
            incremental_prefill_supported = (pooling_type is not None and
                                             pooling_type.lower() == "last")

            action = "Enabling" if \
                incremental_prefill_supported else "Disabling"

            if self.enable_chunked_prefill is None:
                self.enable_chunked_prefill = incremental_prefill_supported
                logger.info("(%s) chunked prefill by default", action)
            if self.enable_prefix_caching is None:
                self.enable_prefix_caching = incremental_prefill_supported
                logger.info("(%s) prefix caching by default", action)

        if not self.enable_chunked_prefill:
            self.max_num_batched_tokens = model_config.max_model_len

        # V1 should use the new scheduler by default.
        # Swap it only if this arg is set to the original V0 default
        if self.scheduler_cls == EngineArgs.scheduler_cls:
            self.scheduler_cls = "vllm.v1.core.sched.scheduler.Scheduler"

        # When no user override, set the default values based on the usage
        # context.
        # Use different default values for different hardware.

        # Try to query the device name on the current platform. If it fails,
        # it may be because the platform that imports vLLM is not the same
        # as the platform that vLLM is running on (e.g. the case of scaling
        # vLLM with Ray) and has no GPUs. In this case we use the default
        # values for non-H100/H200 GPUs.
        from vllm.platforms import current_platform
        try:
            device_memory = current_platform.get_device_total_memory()
            device_name = current_platform.get_device_name().lower()
        except Exception:
            # This is only used to set default_max_num_batched_tokens
            device_memory = 0

        # NOTE(Kuntai): Setting large `max_num_batched_tokens` for A100 reduces
        # throughput, see PR #17885 for more details.
        # So here we do an extra device name check to prevent such regression.
        if device_memory >= 70 * GiB_bytes and "a100" not in device_name:
            # For GPUs like H100 and MI300x, use larger default values.
            default_max_num_batched_tokens = {
                UsageContext.LLM_CLASS: 16384,
                UsageContext.OPENAI_API_SERVER: 8192,
            }
            default_max_num_seqs = {
                UsageContext.LLM_CLASS: 1024,
                UsageContext.OPENAI_API_SERVER: 1024,
            }
        else:
            # TODO(woosuk): Tune the default values for other hardware.
            default_max_num_batched_tokens = {
                UsageContext.LLM_CLASS: 8192,
                UsageContext.OPENAI_API_SERVER: 2048,
            }
            default_max_num_seqs = {
                UsageContext.LLM_CLASS: 256,
                UsageContext.OPENAI_API_SERVER: 256,
            }

        # tpu specific default values.
        if current_platform.is_tpu():
            default_max_num_batched_tokens_tpu = {
                UsageContext.LLM_CLASS: {
                    'V6E': 2048,
                    'V5E': 1024,
                    'V5P': 512,
                },
                UsageContext.OPENAI_API_SERVER: {
                    'V6E': 1024,
                    'V5E': 512,
                    'V5P': 256,
                }
            }

        # cpu specific default values.
        if current_platform.is_cpu():
            default_max_num_batched_tokens = {
                UsageContext.LLM_CLASS: 4096,
                UsageContext.OPENAI_API_SERVER: 2048,
            }
            default_max_num_seqs = {
                UsageContext.LLM_CLASS: 128,
                UsageContext.OPENAI_API_SERVER: 32,
            }

        use_context_value = usage_context.value if usage_context else None
        if (self.max_num_batched_tokens is None
                and usage_context in default_max_num_batched_tokens):
            if current_platform.is_tpu():
                chip_name = current_platform.get_device_name()
                if chip_name in default_max_num_batched_tokens_tpu[
                        usage_context]:
                    self.max_num_batched_tokens = \
                        default_max_num_batched_tokens_tpu[
                            usage_context][chip_name]
                else:
                    self.max_num_batched_tokens = \
                        default_max_num_batched_tokens[usage_context]
            else:
                self.max_num_batched_tokens = default_max_num_batched_tokens[
                    usage_context]
            logger.debug(
                "Setting max_num_batched_tokens to %d for %s usage context.",
                self.max_num_batched_tokens, use_context_value)

        if (self.max_num_seqs is None
                and usage_context in default_max_num_seqs):
            self.max_num_seqs = default_max_num_seqs[usage_context]

            logger.debug("Setting max_num_seqs to %d for %s usage context.",
                         self.max_num_seqs, use_context_value)


@dataclass
class AsyncEngineArgs(EngineArgs):
    """Arguments for asynchronous vLLM engine."""
    disable_log_requests: bool = False

    @staticmethod
    def add_cli_args(parser: FlexibleArgumentParser,
                     async_args_only: bool = False) -> FlexibleArgumentParser:
        # Initialize plugin to update the parser, for example, The plugin may
        # adding a new kind of quantization method to --quantization argument or
        # a new device to --device argument.
        load_general_plugins()
        if not async_args_only:
            parser = EngineArgs.add_cli_args(parser)
        parser.add_argument('--disable-log-requests',
                            action='store_true',
                            help='Disable logging requests.')
        from vllm.platforms import current_platform
        current_platform.pre_register_and_update(parser)
        return parser


def _raise_or_fallback(feature_name: str, recommend_to_remove: bool):
    if envs.is_set("VLLM_USE_V1") and envs.VLLM_USE_V1:
        raise NotImplementedError(
            f"VLLM_USE_V1=1 is not supported with {feature_name}.")
    msg = f"{feature_name} is not supported by the V1 Engine. "
    msg += "Falling back to V0. "
    if recommend_to_remove:
        msg += f"We recommend to remove {feature_name} from your config "
        msg += "in favor of the V1 Engine."
    logger.warning(msg)


def _warn_or_fallback(feature_name: str) -> bool:
    if envs.is_set("VLLM_USE_V1") and envs.VLLM_USE_V1:
        logger.warning(
            "Detected VLLM_USE_V1=1 with %s. Usage should "
            "be considered experimental. Please report any "
            "issues on Github.", feature_name)
        should_exit = False
    else:
        logger.info(
            "%s is experimental on VLLM_USE_V1=1. "
            "Falling back to V0 Engine.", feature_name)
        should_exit = True
    return should_exit


def human_readable_int(value):
    """Parse human-readable integers like '1k', '2M', etc.
    Including decimal values with decimal multipliers.

    Examples:
    - '1k' -> 1,000
    - '1K' -> 1,024
    - '25.6k' -> 25,600
    """
    value = value.strip()
    match = re.fullmatch(r'(\d+(?:\.\d+)?)([kKmMgGtT])', value)
    if match:
        decimal_multiplier = {
            'k': 10**3,
            'm': 10**6,
            'g': 10**9,
        }
        binary_multiplier = {
            'K': 2**10,
            'M': 2**20,
            'G': 2**30,
        }

        number, suffix = match.groups()
        if suffix in decimal_multiplier:
            mult = decimal_multiplier[suffix]
            return int(float(number) * mult)
        elif suffix in binary_multiplier:
            mult = binary_multiplier[suffix]
            # Do not allow decimals with binary multipliers
            try:
                return int(number) * mult
            except ValueError as e:
                raise argparse.ArgumentTypeError("Decimals are not allowed " \
                f"with binary suffixes like {suffix}. Did you mean to use " \
                f"{number}{suffix.lower()} instead?") from e

    # Regular plain number.
    return int(value)


# These functions are used by sphinx to build the documentation
def _engine_args_parser():
    return EngineArgs.add_cli_args(FlexibleArgumentParser())


def _async_engine_args_parser():
    return AsyncEngineArgs.add_cli_args(FlexibleArgumentParser(),
                                        async_args_only=True)<|MERGE_RESOLUTION|>--- conflicted
+++ resolved
@@ -454,15 +454,12 @@
     use_tqdm_on_load: bool = LoadConfig.use_tqdm_on_load
     pt_load_map_location: str = LoadConfig.pt_load_map_location
 
-<<<<<<< HEAD
+    enable_multimodal_encoder_data_parallel: bool = \
+        ParallelConfig.enable_multimodal_encoder_data_parallel
+
     # added args
     log_dir: str = "./logs"
-    collect_experts: bool = False
-=======
-    enable_multimodal_encoder_data_parallel: bool = \
-        ParallelConfig.enable_multimodal_encoder_data_parallel
->>>>>>> 4671ac6e
-
+    
     def __post_init__(self):
         # support `EngineArgs(compilation_config={...})`
         # without having to manually construct a
